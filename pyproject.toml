--- conflicted
+++ resolved
@@ -10,12 +10,9 @@
 [tool.poetry.dependencies]
 python = "^3.9"
 pyarrow = "^11.0.0"
-<<<<<<< HEAD
-=======
 tqdm = "^4.64.1"
 category-encoders = "^2.6.0"
 wandb = "^0.13.10"
->>>>>>> b1d7dc42
 
 [tool.poetry.dev-dependencies]
 
